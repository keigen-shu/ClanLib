--- conflicted
+++ resolved
@@ -80,13 +80,9 @@
 
 		/// Pointer position relative to local view content coordinates
 		Pointf pos(View *view) const;
-<<<<<<< HEAD
 		Pointf pos(const std::shared_ptr<View> &view) const;
 
-=======
-
 		/// Set event pointer position relative to local view content coordinates
->>>>>>> 5fc75a36
 		void set_pos(View *view, const Pointf &pos);
 
 		/// True if the alt key was down
