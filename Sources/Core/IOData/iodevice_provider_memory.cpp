/*
**  ClanLib SDK
**  Copyright (c) 1997-2013 The ClanLib Team
**
**  This software is provided 'as-is', without any express or implied
**  warranty.  In no event will the authors be held liable for any damages
**  arising from the use of this software.
**
**  Permission is granted to anyone to use this software for any purpose,
**  including commercial applications, and to alter it and redistribute it
**  freely, subject to the following restrictions:
**
**  1. The origin of this software must not be misrepresented; you must not
**     claim that you wrote the original software. If you use this software
**     in a product, an acknowledgment in the product documentation would be
**     appreciated but is not required.
**  2. Altered source versions must be plainly marked as such, and must not be
**     misrepresented as being the original software.
**  3. This notice may not be removed or altered from any source distribution.
**
**  Note: Some of the libraries ClanLib may link to may have additional
**  requirements or restrictions.
**
**  File Author(s):
**
**    Magnus Norddahl
*/

#include "Core/precomp.h"
#include "API/Core/IOData/iodevice_memory.h"
#include "iodevice_provider_memory.h"
#include "API/Core/Math/cl_math.h"

namespace clan
{

/////////////////////////////////////////////////////////////////////////////
// IODeviceProvider_Memory Construction:

IODeviceProvider_Memory::IODeviceProvider_Memory()
: position(0)
{
}

IODeviceProvider_Memory::IODeviceProvider_Memory(DataBuffer &data)
: data(data), position(0)
{
}

/////////////////////////////////////////////////////////////////////////////
// IODeviceProvider_Memory Attributes:

int IODeviceProvider_Memory::get_size() const
{
	return data.get_size();
}
	
int IODeviceProvider_Memory::get_position() const
{
	validate_position();
	return position;
}

const DataBuffer &IODeviceProvider_Memory::get_data() const
{
	return data;
}

DataBuffer &IODeviceProvider_Memory::get_data()
{
	return data;
}

/////////////////////////////////////////////////////////////////////////////
// IODeviceProvider_Memory Operations:

int IODeviceProvider_Memory::send(const void *send_data, int len, bool send_all)
{
	validate_position();
	int size_needed = position + len;
	if (size_needed > data.get_size())
<<<<<<< HEAD
		data.set_size(std::max(size_needed + std::min(size_needed, 16*1024*1024), 16*1024));
=======
		data.set_size(clan::max(size_needed + clan::min(size_needed, 16*1024*1024), 16*1024));
>>>>>>> a801c85b
	memcpy(data.get_data() + position, send_data, len);
	position += len;
	return len;
}

int IODeviceProvider_Memory::receive(void *recv_data, int len, bool receive_all)
{
	validate_position();
	int data_available = data.get_size() - position;
	if (len > data_available)
		len = data_available;
	memcpy(recv_data, data.get_data() + position, len);
	position += len;
	return len;
}

int IODeviceProvider_Memory::peek(void *recv_data, int len)
{
	validate_position();
	int data_available = data.get_size() - position;
	if (len > data_available)
		len = data_available;
	memcpy(recv_data, data.get_data() + position, len);
	return len;
}

bool IODeviceProvider_Memory::seek(int requested_position, IODevice::SeekMode mode)
{
	validate_position();
	int new_position = position;
	switch (mode)
	{
	case IODevice::seek_set:
		new_position = requested_position;
		break;
	case IODevice::seek_cur:
		new_position += requested_position;
		break;
	case IODevice::seek_end:
		new_position = data.get_size() + requested_position;
		break;
	default:
		return false;
	}

	if (new_position >= 0 && new_position <= data.get_size())
	{
		position = new_position;
		return true;
	}
	else
	{
		return false;
	}
}

IODeviceProvider *IODeviceProvider_Memory::duplicate()
{
	return new IODeviceProvider_Memory(data);
}

/////////////////////////////////////////////////////////////////////////////
// IODeviceProvider_Memory Implementation:

void IODeviceProvider_Memory::validate_position() const
{
	if (position < 0)
		position = 0;
	else if (position > data.get_size())
		position = data.get_size();
}

}<|MERGE_RESOLUTION|>--- conflicted
+++ resolved
@@ -79,11 +79,7 @@
 	validate_position();
 	int size_needed = position + len;
 	if (size_needed > data.get_size())
-<<<<<<< HEAD
-		data.set_size(std::max(size_needed + std::min(size_needed, 16*1024*1024), 16*1024));
-=======
 		data.set_size(clan::max(size_needed + clan::min(size_needed, 16*1024*1024), 16*1024));
->>>>>>> a801c85b
 	memcpy(data.get_data() + position, send_data, len);
 	position += len;
 	return len;
