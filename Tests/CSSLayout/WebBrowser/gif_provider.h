--- conflicted
+++ resolved
@@ -1,9 +1,5 @@
 
 #pragma once
-<<<<<<< HEAD
-
-=======
->>>>>>> d05bf992
 #ifdef WIN32
 #include "giflib/gif_lib.h"
 #else
